import { Meta, Markdown } from '@storybook/blocks';

<Meta title="Concepts" />
# 🚀 Concepts

# Concepts: Core Principles and building blocks

## Basic Components

### RAGProvider
The `RAGProvider` is the core component that provides the context for the Lexio UI components]
 - It is responsible for managing the shared state for the UI components.
 - It is initialized with the retrieval and generating functions.


### Lexio UI components
- **ChatWindow**: Interactive chat interface.
- **AdvancedQueryField**: Enhancing user input with advanced query capabilities.
- **ErrorDisplay**: Handling and displaying errors gracefully.
- **SourcesDisplay**: Displaying an overview of the retrieved sources.
- **ContentDisplay**: Displaying the documents where the sources were taken from (with highlights if available)

### Retrieval and Generation functions
At least one of these functions must be provided to the `RAGProvider`
- **retrieveAndGenerate**: Gets the query and chat history => should return a response and sources of your RAG implementation. 
- **retrieve**: Retrieving content: Gets the query and chat history =>  should return only sources.
- **generate**: Generating content: Gets query, chat history and source of the last retrival => should return only a response.
- **getDataSource**: Retrieving data from a data source. E.g. a PDF, HTML, or other file format.


## Advanced Concepts

### Source Management
- **Source Types**: Different source types are available:
    -  Simple plain text as source - with the content nested 
    -  References to source documents: A reference to a document (pdf, mdx, html), that can include metadata and highlights that will be shown it deticated Viewers


### Response Handling
- **Streaming Responses**: There are stream interface available to implement streaming responses.
<<<<<<< HEAD
- **Follow-up Questions**: The generate function of the RAGProvider can be used to handle follow-up questions.

### Customization and Theming
- **Global Theme**: All components can be styled with a global theme that can be set in the `RAGProvider`.
    - You can either define a custom theme that implements the `Theme` interface or override the default theme (partially) with the `createTheme` function.
- **Component Styling**: Components can be styled individually with the `styleOverrides` prop.
    - Each components has a set of styles that can be overridden. See the component documentation for more information.
=======
- **Follow-up Questions**: The generate function of the RAGProvider can be used to handle follow-up questions.
>>>>>>> 683c75cf
<|MERGE_RESOLUTION|>--- conflicted
+++ resolved
@@ -38,14 +38,10 @@
 
 ### Response Handling
 - **Streaming Responses**: There are stream interface available to implement streaming responses.
-<<<<<<< HEAD
 - **Follow-up Questions**: The generate function of the RAGProvider can be used to handle follow-up questions.
 
 ### Customization and Theming
 - **Global Theme**: All components can be styled with a global theme that can be set in the `RAGProvider`.
     - You can either define a custom theme that implements the `Theme` interface or override the default theme (partially) with the `createTheme` function.
 - **Component Styling**: Components can be styled individually with the `styleOverrides` prop.
-    - Each components has a set of styles that can be overridden. See the component documentation for more information.
-=======
-- **Follow-up Questions**: The generate function of the RAGProvider can be used to handle follow-up questions.
->>>>>>> 683c75cf
+    - Each components has a set of styles that can be overridden. See the component documentation for more information.