import './App.css'
import {
    ChatWindow,
    RAGProvider,
    SourcesDisplay,
    ContentDisplay,
    Message,
    AdvancedQueryField,
    RetrievalResult,
    SourceReference,
    SourceContent,
    HTMLSourceContent,
    PDFSourceContent,
    isTextContent,
    GenerateStreamChunk,
    TextContent, MarkdownSourceContent
} from '../lib/main'
<<<<<<< HEAD
import {defaultTheme} from "../lib/theme";
import { GenerateInput, GenerateStreamChunk } from '../lib/main'
import {ChatWindowStyles} from "../lib/components/ChatWindow/ChatWindow.tsx";

export const customTheme = {
  ...defaultTheme,
  colors: {
    ...defaultTheme.colors,
    background: '#FF0000', // custom brand color
  },
};
=======
>>>>>>> 1f612c66

function App() {
    const retrieveAndGenerate = (messages: Message[]) => {
        const query = encodeURIComponent(JSON.stringify({ messages }));
        const eventSource = new EventSource(
            `http://localhost:8000/retrieve-and-generate?messages=${query}`
        );

        const sourcesPromise = new Promise<RetrievalResult[]>((resolve, reject) => {
            const handleSources = (event: MessageEvent) => {
                const data = JSON.parse(event.data);
                if (data.sources) {
                    // Transform sources to match the expected format
                    const transformedSources = data.sources.map((source: any) => {
                        if ('text' in source) {
                            return {
                                text: source.text,
                                sourceName: source.sourceName,
                                relevanceScore: source.relevanceScore,
                                metadata: source.metadata || {}
                            } as TextContent;
                        } else {
                            return {
                                sourceReference: source.sourceReference,
                                type: source.type,
                                sourceName: source.sourceName,
                                relevanceScore: source.relevanceScore,
                                metadata: source.metadata || {},
                                highlights: source.highlights || []
                            } as SourceReference;
                        }
                    });
                    resolve(transformedSources);
                    eventSource.removeEventListener('message', handleSources);
                }
            };

            eventSource.addEventListener('message', handleSources);
            eventSource.onerror = (error) => {
                console.error("EventSource failed:", error);
                eventSource.close();
                reject(new Error('Failed to retrieve sources'));
            };
        });

        const messageQueue: GenerateStreamChunk[] = [];
        let resolveNext: (() => void) | null = null;

        const handleContent = (event: MessageEvent) => {
            const data = JSON.parse(event.data);
            // Skip source-only messages
            if (!data.content && !data.done) return;

            // Only use content and done fields, ignore role
            const chunk: GenerateStreamChunk = {
                content: data.content || '',
                done: !!data.done
            };
            messageQueue.push(chunk);
            resolveNext?.();
        };

        eventSource.addEventListener('message', handleContent);

        async function* streamChunks(): AsyncIterable<GenerateStreamChunk> {
            try {
                while (true) {
                    if (messageQueue.length === 0) {
                        await new Promise<void>(resolve => {
                            resolveNext = resolve;
                        });
                    }

                    const chunk = messageQueue.shift()!;
                    yield chunk;
                    if (chunk.done) {
                        break;
                    }
                }
            } finally {
                eventSource.removeEventListener('message', handleContent);
                eventSource.close();
            }
        }

        return {
            sources: sourcesPromise,
            response: streamChunks()
        };
    };

    const generate = (messages: Message[], sources: RetrievalResult[]) => {
        const query = encodeURIComponent(
            JSON.stringify({
                messages,
                sources
            })
        );

        const eventSource = new EventSource(
            `http://localhost:8000/generate?messages=${query}`
        );

        const messageQueue: GenerateStreamChunk[] = [];
        let resolveNext: (() => void) | null = null;

        const handleMessage = (event: MessageEvent) => {
            const data = JSON.parse(event.data);
            // Only use content and done fields, ignore role
            const chunk: GenerateStreamChunk = {
                content: data.content || '',
                done: !!data.done
            };
            messageQueue.push(chunk);
            resolveNext?.();
        };

        eventSource.addEventListener('message', handleMessage);

        async function* streamChunks(): AsyncIterable<GenerateStreamChunk> {
            try {
                while (true) {
                    if (messageQueue.length === 0) {
                        await new Promise<void>(resolve => {
                            resolveNext = resolve;
                        });
                    }

                    const chunk = messageQueue.shift()!;
                    yield chunk;
                    if (chunk.done) {
                        break;
                    }
                }
            } finally {
                eventSource.removeEventListener('message', handleMessage);
                eventSource.close();
            }
        }

        return streamChunks();
    };

    const getDataSource = async (source: SourceReference): Promise<SourceContent> => {
        let url: string;
        if (source.type === "pdf") {
            url = `http://localhost:8000/pdfs/${encodeURIComponent(source.sourceReference)}`;
        } else if (source.type === "html") {
            url = `http://localhost:8000/htmls/${encodeURIComponent(source.sourceReference)}`;
        } else if (source.type === "markdown") {
            url = `http://localhost:8000/markdowns/${encodeURIComponent(source.sourceReference)}`;
        } else {
            throw new Error(`Unsupported source type: ${source.type}`);
        }

        const response = await fetch(url);
        if (!response.ok) {
            throw new Error(`Failed to get data source. HTTP Status: ${response.status} ${response.statusText}`);
        }

        if (source.type === "html") {
            const text = await response.text();
            const htmlContent: HTMLSourceContent = {
                type: 'html',
                content: `<div class="source-content">${text}</div>`,
                metadata: source.metadata || {}
            };
            return htmlContent;
        } else if (source.type === "markdown") {
            const text = await response.text();
            const markdownContent: MarkdownSourceContent = {
                type: 'markdown',
                content: text,
                metadata: source.metadata || {}
            };
            return markdownContent
        } else if (source.type === "pdf") {
            const arrayBuffer = await response.arrayBuffer();
            const pdfContent: PDFSourceContent = {
                type: 'pdf',
                content: new Uint8Array(arrayBuffer),
                metadata: source.metadata || {},
                highlights: source.highlights || []
            };
            return pdfContent;
        }

        throw new Error("Invalid source type");
    };

    return (
        <div style={{ width: '100%', height: '100vh', padding: '20px' }}>
            <RAGProvider
                retrieveAndGenerate={retrieveAndGenerate}
                generate={generate}
                getDataSource={getDataSource}
                config={{
                    timeouts: {
                        stream: 10000,
                        request: 60000
                    }
                }}
<<<<<<< HEAD
                theme={customTheme}
                // onAddMessage={() => {
                //     return {
                //         type: 'reretrieve',
                //         preserveHistory: false
                //     }
                // }}
            >
                <div className="w-full max-w-6xl h-full flex gap-4">
                    {/* Left side: Chat and Query */}
                    <div className="flex flex-1 flex-col gap-4 w-1/3">
                        <div className="h-1/3 min-h-0"> {/* Chat window */}
                            {/* todo: check theming */}
                            <ChatWindow
                                styleOverrides={{
                                    backgroundColor: 'pink',
                            } as ChatWindowStyles}
                            />
                        </div>
                        <div className="min-h-0"> {/* Query field */}
                            {/* <QueryField onSubmit={() => {
                            }} /> */}
                            <AdvancedQueryField />
                        </div>

                        <div className="h-1/3 flex-1"> {/* Sources panel */}
                            <SourcesDisplay />
                        </div>
=======
            >
                <div style={{ 
                    display: 'grid',
                    height: '100%',
                    gridTemplateColumns: '3fr 1fr',
                    gridTemplateRows: '1fr auto 300px',
                    gap: '20px',
                    gridTemplateAreas: `
                        "chat sources"
                        "input sources"
                        "viewer viewer"
                    `
                }}>
                    <div style={{ gridArea: 'chat', minHeight: 0, overflow: 'auto' }}>
                        <ChatWindow />
>>>>>>> 1f612c66
                    </div>
                    <div style={{ gridArea: 'input' }}>
                        <AdvancedQueryField />
                    </div>
                    <div style={{ gridArea: 'sources', minHeight: 0, overflow: 'auto' }}>
                        <SourcesDisplay />
                    </div>
                    <div style={{ gridArea: 'viewer', height: '300px', overflow: 'auto' }}>
                        <ContentDisplay />
                    </div>
                </div>
            </RAGProvider>
        </div>
    );
}

export default App;<|MERGE_RESOLUTION|>--- conflicted
+++ resolved
@@ -15,7 +15,6 @@
     GenerateStreamChunk,
     TextContent, MarkdownSourceContent
 } from '../lib/main'
-<<<<<<< HEAD
 import {defaultTheme} from "../lib/theme";
 import { GenerateInput, GenerateStreamChunk } from '../lib/main'
 import {ChatWindowStyles} from "../lib/components/ChatWindow/ChatWindow.tsx";
@@ -27,8 +26,6 @@
     background: '#FF0000', // custom brand color
   },
 };
-=======
->>>>>>> 1f612c66
 
 function App() {
     const retrieveAndGenerate = (messages: Message[]) => {
@@ -231,36 +228,6 @@
                         request: 60000
                     }
                 }}
-<<<<<<< HEAD
-                theme={customTheme}
-                // onAddMessage={() => {
-                //     return {
-                //         type: 'reretrieve',
-                //         preserveHistory: false
-                //     }
-                // }}
-            >
-                <div className="w-full max-w-6xl h-full flex gap-4">
-                    {/* Left side: Chat and Query */}
-                    <div className="flex flex-1 flex-col gap-4 w-1/3">
-                        <div className="h-1/3 min-h-0"> {/* Chat window */}
-                            {/* todo: check theming */}
-                            <ChatWindow
-                                styleOverrides={{
-                                    backgroundColor: 'pink',
-                            } as ChatWindowStyles}
-                            />
-                        </div>
-                        <div className="min-h-0"> {/* Query field */}
-                            {/* <QueryField onSubmit={() => {
-                            }} /> */}
-                            <AdvancedQueryField />
-                        </div>
-
-                        <div className="h-1/3 flex-1"> {/* Sources panel */}
-                            <SourcesDisplay />
-                        </div>
-=======
             >
                 <div style={{ 
                     display: 'grid',
@@ -275,8 +242,10 @@
                     `
                 }}>
                     <div style={{ gridArea: 'chat', minHeight: 0, overflow: 'auto' }}>
-                        <ChatWindow />
->>>>>>> 1f612c66
+                        <ChatWindow styleOverrides={{
+                                    backgroundColor: 'pink',
+                            } as ChatWindowStyles}
+                        />
                     </div>
                     <div style={{ gridArea: 'input' }}>
                         <AdvancedQueryField />
