--- conflicted
+++ resolved
@@ -21,12 +21,12 @@
 
 /**
  * A component for displaying various content types from selected sources.
- *
+ * 
  * ContentDisplay renders the content of the currently selected source, automatically
  * choosing the appropriate viewer based on the source type (PDF, HTML, Markdown or Excel spreadsheet).
  *
  * @component
- *
+ * 
  * Features:
  * - Automatic content type detection
  * - PDF viewer with navigation, zoom, and highlight support
@@ -35,9 +35,9 @@
  * - Excel spreadsheet viewer with range highlighting
  * - Loading state indication
  * - Responsive design
- *
+ * 
  * @example
- *
+ * 
  * ```tsx
  * <ContentDisplay
  *   componentKey="main-content"
@@ -55,7 +55,7 @@
                                                    componentKey = undefined,
 }) => {
   const { selectedSource } = useSources(componentKey ? `ContentDisplay-${componentKey}` : 'ContentDisplay');
-
+  
   // use theme
   const theme = useContext(ThemeContext);
   if (!theme) {
@@ -78,7 +78,6 @@
     return null;
   }
 
-<<<<<<< HEAD
   return (
       <div className="w-full h-full overflow-hidden" style={style}>
         <FileViewerRenderer
@@ -101,40 +100,28 @@
 
   if (selectedSource.type === 'pdf' && selectedSource.data && selectedSource.data instanceof Uint8Array) {
     // Prefer 'page' over '_page' if both are defined
-    const page = selectedSource.metadata?.page ?? selectedSource.metadata?._page;
+      const page = selectedSource.metadata?._pdfPageOverride ?? selectedSource.metadata?.page ?? selectedSource.metadata?._page;
 
     return (
         <PdfViewer
             data={selectedSource.data}
             page={page}
             highlights={selectedSource.highlights as PDFHighlight[]}
-=======
-  const renderContent = () => {
-    if (selectedSource.type === 'pdf' && selectedSource.data && selectedSource.data instanceof Uint8Array) {
-      // Prefer 'page' over '_page' if both are defined
-      const page = selectedSource.metadata?._pdfPageOverride ?? selectedSource.metadata?.page ?? selectedSource.metadata?._page;
-      
-      return (
-        <PdfViewer 
-          data={selectedSource.data}
-          page={page}
-          highlights={selectedSource.highlights}
->>>>>>> a5c059d4
         />
     );
   }
 
-  if (selectedSource.type === 'html' && selectedSource.data && typeof selectedSource.data === 'string') {
-    return <HtmlViewer htmlContent={selectedSource.data} />;
-  }
+    if (selectedSource.type === 'html' && selectedSource.data && typeof selectedSource.data === 'string') {
+      return <HtmlViewer htmlContent={selectedSource.data} />;
+    }
 
-  if (selectedSource.type === 'markdown' && selectedSource.data && typeof selectedSource.data === 'string') {
-    return <MarkdownViewer markdownContent={selectedSource.data} />;
-  }
+    if (selectedSource.type === 'markdown' && selectedSource.data && typeof selectedSource.data === 'string') {
+      return <MarkdownViewer markdownContent={selectedSource.data} />;
+    }
 
-  if (selectedSource.type === 'text' && selectedSource.data && typeof selectedSource.data === 'string') {
-    return <MarkdownViewer markdownContent={selectedSource.data} />;
-  }
+    if (selectedSource.type === 'text' && selectedSource.data && typeof selectedSource.data === 'string') {
+      return <MarkdownViewer markdownContent={selectedSource.data} />;
+    }
 
   if (
       selectedSource.type === "xlsx" &&
