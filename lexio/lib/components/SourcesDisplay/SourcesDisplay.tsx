--- conflicted
+++ resolved
@@ -1,13 +1,7 @@
 import { useState, useContext } from "react";
 import { ThemeContext, removeUndefined } from "../../theme/ThemeContext";
 import { ResetWrapper } from "../../utils/ResetWrapper";
-<<<<<<< HEAD
-import {addOpacity} from "../../utils/scaleFontSize.tsx";
-
-import { useRAGSources, useLexio } from "../../hooks";
-=======
 import { useSources} from "../../hooks";
->>>>>>> 9eb70088
 import { TrashIcon } from '@heroicons/react/24/outline';
 import { MagnifyingGlassIcon } from '@heroicons/react/24/outline';
 
