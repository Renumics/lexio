import React, { ReactNode, useEffect, useMemo, useState } from "react";
import { ChatWindowStyles } from "./ChatWindow.tsx";
import Markdown from "react-markdown";
import { Light as SyntaxHighlighter } from "react-syntax-highlighter";
import { docco } from "react-syntax-highlighter/dist/esm/styles/hljs";
import remarkGfm from "remark-gfm";
import "./AssistantMarkdownContent.css";
<<<<<<< HEAD
import { ClipboardIcon, ClipboardDocumentIcon } from "@heroicons/react/24/outline";
import { scaleFontSize } from "../../utils/scaleFontSize.tsx";
=======
import {ClipboardIcon, ClipboardDocumentIcon} from "@heroicons/react/24/outline";
import {scaleFontSize, addOpacity} from "../../utils/scaleFontSize.tsx";
>>>>>>> d3576935
import { MessageFeedback } from "./MessageFeedback.tsx";
import { MessageHighlight, StreamChunk, UUID, Citation } from "../../types.ts";
import { useSetAtom } from 'jotai';
import { dispatchAtom } from '../../state/rag-state';
/**
 * Props for the AssistantMarkdownContent component.
 * @typedef {Object} AssistantMarkdownContentProps
 * @property {string} content - The markdown content to render.
 * @property {ChatWindowStyles} style - Styling options for the chat window.
 * @property {MessageHighlight[]} [highlights] - Array of highlight specifications.
 */
interface AssistantMarkdownContentProps {
    content: string;
    style: ChatWindowStyles;
    highlights?: MessageHighlight[];
    citations?: Citation[];  // More explicit type
}


/**
 * Renders markdown content with enhanced features such as syntax highlighting and copy functionality.
 *
 * @param {AssistantMarkdownContentProps} props - The props for the component.
 * @returns {JSX.Element} The rendered markdown content.
 *
 * @internal
 */
const AssistantMarkdownContent: React.FC<AssistantMarkdownContentProps> = ({ 
    content, 
    style, 
    highlights,
    citations 
}) => {
    const dispatch = useSetAtom(dispatchAtom);
    
    const markdownRef = React.useRef<HTMLDivElement>(null);

    // Create highlights array from provided highlights
    const highlightsToUse = highlights || [];

    // Handle click events on mark elements
    const handleMarkClick = React.useCallback((event: MouseEvent) => {
        const target = event.target as HTMLElement;
        if (target.tagName.toLowerCase() === 'mark') {
            const highlightIndex = parseInt(target.getAttribute('data-highlight-index') || '-1', 10);
            if (highlightIndex >= 0 && highlightIndex < highlightsToUse.length) {
                const highlight = highlightsToUse[highlightIndex];
                console.log('Highlight clicked:', highlight);

                // Find the citation that matches this highlight
                if (citations) {
                    const citation = citations.find(c => 
                        c.messageHighlight.startChar === highlight.startChar && 
                        c.messageHighlight.endChar === highlight.endChar
                    );

                    console.log("Citation found:", citation);

                    if (citation) {
                        // First select the source
                        dispatch({
                            type: 'SET_SELECTED_SOURCE',
                            sourceId: citation.sourceId as UUID,
                            source: 'CustomComponent',
                            sourceObject: {
                                id: citation.sourceId as UUID,
                                title: '',  // These will be merged with existing source
                                type: 'text',
                                metadata: {
                                    page: citation.sourceHighlight.page
                                }
                            }
                        }, false);
                    }
                }
            }
        }
    }, [highlightsToUse, citations, dispatch]);

    // Set up event listener for mark clicks
    useEffect(() => {
        const markdownElement = markdownRef.current;
        if (markdownElement) {
            markdownElement.addEventListener('click', handleMarkClick);
            return () => {
                markdownElement.removeEventListener('click', handleMarkClick);
            };
        }
    }, [handleMarkClick]);

    // Store the original text segments to highlight
    const textSegmentsToHighlight = useMemo(() => {
        const segments = highlightsToUse
            .filter(h => h.startChar !== undefined && h.endChar !== undefined)
            .map(highlight => {
                const startChar = highlight.startChar as number;
                const endChar = highlight.endChar as number;
                if (startChar >= 0 && endChar > startChar && endChar <= content.length) {
                    // Extract the text to highlight
                    const text = content.substring(startChar, endChar);
                    console.log('Processing highlight segment:', {
                        startChar,
                        endChar,
                        extractedText: text,
                        highlightColor: highlight.color
                    });

                    // For the first highlight that might include markdown formatting
                    // Try to extract the actual content without markdown syntax
                    let cleanText = text;
                    
                    // Handle heading syntax
                    if (startChar === 0 && text.startsWith('#')) {
                        cleanText = text.replace(/^#+\s*/, '');
                        console.log('Cleaned markdown heading:', {
                            original: text,
                            cleaned: cleanText
                        });
                    }

                    return {
                        text: cleanText,
                        color: highlight.color,
                        index: highlightsToUse.indexOf(highlight)
                    };
                }
                return null;
            })
            .filter(Boolean);
        
        console.log('Final text segments to highlight:', segments);
        return segments;
    }, [content, highlightsToUse]);

    // Apply highlights after markdown rendering
    useEffect(() => {
        if (!markdownRef.current || textSegmentsToHighlight.length === 0) return;

        const container = markdownRef.current;

        // Apply text-based highlights from position-based highlights
        for (const segment of textSegmentsToHighlight) {
            if (!segment) continue;

            // Find all text nodes
            const allTextNodes: Text[] = [];
            const walker = document.createTreeWalker(
                container,
                NodeFilter.SHOW_TEXT,
                null
            );

            let node: Node | null;
            while ((node = walker.nextNode()) !== null) {
                if (node.nodeType === Node.TEXT_NODE) {
                    allTextNodes.push(node as Text);
                }
            }

            // Process each text node to find all occurrences
            for (let i = 0; i < allTextNodes.length; i++) {
                const textNode: Text = allTextNodes[i];
                const nodeText = textNode.textContent || '';
                let index = nodeText.indexOf(segment.text);

                // If we find the text in this node
                if (index >= 0) {
                    // We need to handle the case where the same text appears multiple times in a node
                    // Each time we find and highlight text, the node structure changes

                    // Split the text node and insert our mark
                    const beforeText: Text = textNode.splitText(index);
                    const afterText: Text = beforeText.splitText(segment.text.length);

                    const markElement = document.createElement('mark');
                    markElement.style.backgroundColor = segment.color;
                    markElement.style.padding = '0 2px';
                    markElement.style.borderRadius = '2px';
                    markElement.style.cursor = 'pointer';
                    markElement.dataset.highlightIndex = segment.index.toString();

                    // Replace the text node with our mark
                    beforeText.parentNode?.replaceChild(markElement, beforeText);
                    markElement.appendChild(beforeText);

                    // After splitting and replacing, we need to update our node reference
                    // The next node to check is afterText
                    allTextNodes[i] = afterText;
                    i--; // Reprocess the same index since we've updated the node
                }
            }

            // Special handling for the first highlight if it wasn't found
            if (segment.index === 0) {
                let found = false;
                for (const node of allTextNodes) {
                    if (node.parentNode?.querySelector('mark[data-highlight-index="0"]')) {
                        found = true;
                        break;
                    }
                }

                if (!found && allTextNodes.length > 0) {
                    // For the first highlight, try to find the first text node
                    const firstNode = allTextNodes[0];
                    const nodeText = firstNode.textContent || '';

                    // Highlight the beginning of the first text node
                    const length = Math.min(segment.text.length, nodeText.length);
                    if (length > 0) {
                        const beforeText = firstNode.splitText(0);
                        beforeText.splitText(length);

                        const markElement = document.createElement('mark');
                        markElement.style.backgroundColor = segment.color;
                        markElement.style.padding = '0 2px';
                        markElement.style.borderRadius = '2px';
                        markElement.style.cursor = 'pointer';
                        markElement.dataset.highlightIndex = segment.index.toString();

                        // Replace the text node with our mark
                        beforeText.parentNode?.replaceChild(markElement, beforeText);
                        markElement.appendChild(beforeText);
                    }
                }
            }
        }
    }, [textSegmentsToHighlight]);

    return (
        <div ref={markdownRef}>
            <Markdown
                remarkPlugins={[remarkGfm]}
                components={{
                    /**
                     * Custom renderer for code blocks to include syntax highlighting and a copy button.
                     *
                     * @param {Object} props - Properties passed to the code component.
                     * @param {Object} props.node - The AST node.
                     * @param {string} props.className - The class name for the code block.
                     * @param {React.ReactNode} props.children - The code content.
                     * @returns {JSX.Element} The customized code block.
                     */
                    code({ node, className, children, ...props }) {
                        const match = /language-(\w+)/.exec(className || '');
                        const language = match ? match[1] : 'plaintext';
                        const [copied, setCopied] = React.useState(false);

<<<<<<< HEAD
                        /**
                         * Handles copying the code content to the clipboard.
                         */
                        const handleCopy = () => {
                            navigator.clipboard.writeText(String(children));
                            setCopied(true);
                            setTimeout(() => {
                                setCopied(false);
                            }, 3000); // Reset copied state after 3 seconds
                        }

                        // Block code (triple ```)
                        return (
                            <div style={{
                                position: 'relative',
                                marginBottom: '1rem'
                            }} {...(props as React.HTMLProps<HTMLDivElement>)}>
                                {match && (
                                    <div
                                        style={{
                                            marginLeft: '0.33rem',
                                            fontSize: 'var(--font-size-small)',
                                            fontWeight: 'bold',
                                            background: '#f5f5f5',
                                            padding: '0 8px',
                                            borderTopLeftRadius: '5px',
                                            borderTopRightRadius: '5px',
                                            borderBottom: '1px solid #ccc',
                                            display: 'inline-block',
                                        }}
=======
                    // Block code (triple ```)
                    return (
                        <div style={{
                            position: 'relative',
                            marginBottom: '1rem'
                        }} {...(props as React.HTMLProps<HTMLDivElement>)}>
                            {match && (
                                <div
                                    style={{
                                        marginLeft: '0.33rem',
                                        fontSize: 'var(--font-size-small)',
                                        fontWeight: 'bold',
                                        background: '#f5f5f5',
                                        padding: '0 8px',
                                        borderTopLeftRadius: '5px',
                                        borderTopRightRadius: '5px',
                                        borderBottom: '1px solid #ccc',
                                        display: 'inline-block',
                                    }}
                                >
                                    {language}
                                </div>
                            )}
                            <div className="relative">
                                <SyntaxHighlighter
                                    style={docco}
                                    language={language}
                                    PreTag="div"
                                    wrapLongLine={true}
                                >
                                    {String(children).replace(/\n$/, '')}
                                </SyntaxHighlighter>

                                <div
                                    className="absolute top-1 right-1 px-1.5 pt-0.5 text-sm rounded-md hover:shadow-md"
                                    style={{
                                        backgroundColor: style.messageBackgroundColor,
                                    }}
                                >
                                    <button
                                        onClick={handleCopy}
>>>>>>> d3576935
                                    >
                                        {language}
                                    </div>
                                )}
                                <div className="relative">
                                    <SyntaxHighlighter
                                        style={docco}
                                        language={language}
                                        PreTag="div"
                                        wrapLongLine={true}
                                    >
                                        {String(children).replace(/\n$/, '')}
                                    </SyntaxHighlighter>

                                    <div
                                        className="absolute top-1 right-1 px-1.5 pt-0.5 text-sm rounded-md hover:shadow-md "
                                        style={{
                                            backgroundColor: style.messageBackgroundColor,
                                        }}
                                    >
                                        <button
                                            onClick={handleCopy}
                                        >
                                            {copied ? <ClipboardDocumentIcon className={"w-5 h-5"} /> : <ClipboardIcon className={"w-5 h-5"} />}
                                        </button>
                                    </div>
                                </div>
                            </div>
                        );
                    },
                }}
            >
                {content}
            </Markdown>
        </div>
    );
}

/**
 * Props for the ChatWindowAssistantMessage component.
 * @typedef {Object} ChatWindowAssistantMessageProps
 * @property {string} message - The assistant message content.
 * @property {ChatWindowStyles} style - Styling options for the chat window / assistant message
 * @property {string} roleLabel - Label indicating the role of the assistant.
 * @property {boolean} showRoleIndicator - Flag to show or hide the role indicator.
 * @property {ReactNode} [icon] - Optional icon to display alongside the message.
 * @property {boolean} [markdown] - Flag indicating if the message content is markdown.
 * @property {boolean} [isStreaming] - Flag indicating if the message is being streamed.
 * @property {boolean} [showCopy] - Flag to show or hide the copy button.
 * @property {boolean} [showFeedback] - Flag to show or hide the feedback buttons.
 * @property {MessageHighlight[]} [highlights] - Array of highlight specifications.
 */
interface ChatWindowAssistantMessageProps {
    message: string | StreamChunk;
    messageId: string | null;
    style: ChatWindowStyles;
    roleLabel: string;
    showRoleIndicator: boolean;
    icon?: ReactNode;
    markdown?: boolean;
    isStreaming?: boolean;
    showCopy?: boolean;
    showFeedback?: boolean;
    highlights?: MessageHighlight[];
}

/**
 * Renders an assistant message within the chat window, supporting markdown, icons, and copy functionality.
 *
 * @param {ChatWindowAssistantMessageProps} props - The props for the component.
 * @returns {JSX.Element} The rendered assistant message.
 */
const ChatWindowAssistantMessage: React.FC<ChatWindowAssistantMessageProps> = ({
    message,
    messageId,
    style,
    roleLabel,
    showRoleIndicator,
    icon,
    markdown,
    isStreaming,
    showCopy,
    showFeedback,
    highlights
}) => {
    console.log('ChatWindowAssistantMessage props:', {
        message,
        messageId,
        markdown,
        isStreaming,
        highlights
    });
    console.log('Message type:', typeof message);
    if (typeof message === 'object') {
        console.log('Message object properties:', Object.keys(message));
    }

    const [copied, setCopied] = useState(false);
    // show icon if showRoleIndicator is true and icon is not null
    const showIcon = showRoleIndicator && !!icon;
    // show label if showRoleIndicator is true and roleLabel is not null and icon is not shown
    const showLabel = showRoleIndicator && !!roleLabel && !showIcon;

    // Extract content and highlights from message if it's a StreamChunk
    const messageContent = typeof message === 'object' ? message.content || '' : message;
    const messageHighlights = typeof message === 'object' && message.citations 
        ? message.citations.map(citation => citation.messageHighlight)
        : highlights;

    /**
     * Handles copying the message content to the clipboard.
     */
    const handleCopy = () => {
        navigator.clipboard.writeText(messageContent);
        setCopied(true);
        setTimeout(() => {
            setCopied(false);
        }, 1500); // Reset copied state after 1.5 seconds
    }

    /**
     * Styles for the markdown content, setting the base font size.
     */
    const assistantMarkdownContentStyling = useMemo(() => {
        return {
            "--font-size-h1": scaleFontSize(style.messageFontSize || '1rem', 1.6),
            "--font-size-h2": scaleFontSize(style.messageFontSize || '1rem', 1.4),
            "--font-size-h3": scaleFontSize(style.messageFontSize || '1rem', 1.25),
            "--font-size-h4": scaleFontSize(style.messageFontSize || '1rem', 1.1),
            "--font-size-base": style.messageFontSize || '1rem',
            "--font-size-code": scaleFontSize(style.messageFontSize || '1rem', 1),
            "--font-size-small": scaleFontSize(style.messageFontSize || '1rem', 0.75),
            "--accent-color": style.accent
        } as React.CSSProperties;
    }, [style.messageFontSize, style.color]);

    return (
        <div className={`w-full flex ${showIcon ? 'justify-start' : 'flex-col items-start'} pe-10`}>
            {showLabel && (
                <strong className="inline-block ml-2 mb-1" style={{
                    fontSize: style.roleLabelFontSize,
                    lineHeight: 'normal',
                }}>
                    {roleLabel}
                </strong>
            )}
            {showIcon && (
                <div className="flex flex-col items-center m-2">
                    <div className="w-fit h-fit p-1 rounded-3xl" style={{
                        backgroundColor: style.messageBackgroundColor,
                    }}>
                        {icon}
                    </div>
                </div>
            )}
            <div className="flex flex-col">
                <div className="py-1 px-3.5 shadow-sm w-fit max-w-full" style={{
                    backgroundColor: style.messageBackgroundColor,
                    borderRadius: style.messageBorderRadius,
                    fontSize: style.messageFontSize,
                }}>
                    {markdown ? (
                        <div className={"assistant-markdown-content"}
                            style={assistantMarkdownContentStyling}>
                            <AssistantMarkdownContent
                                content={messageContent}
                                style={style}
                                highlights={messageHighlights}
                                citations={typeof message === 'object' ? message.citations : undefined}
                            />
                        </div>
                    ) : (
                        <div className="inline whitespace-pre-wrap">
                            {messageContent}
                        </div>
                    )}
                </div>
                {messageId && !isStreaming && (
                    <div
                        className="mt-2 flex items-center gap-2 self-end mr-3.5"
                        style={{
                            fontSize: style.roleLabelFontSize,
                            lineHeight: 'normal',
                        }}
                    >
                        {showFeedback && <MessageFeedback messageId={messageId} messageContent={messageContent} />}
                        {showCopy && (
                            <button
                                onClick={handleCopy}
                                className="p-1.5 rounded-full transition-colors"
                                style={{
                                    backgroundColor: copied
                                        ? addOpacity(style.accent || '#4b5563', 0.15)
                                        : addOpacity(style.accent || '#9ca3af', 0.1),
                                    color: copied
                                        ? style.accent
                                        : addOpacity(style.color || '#6b7280', 0.7),
                                    borderRadius: '9999px'
                                }}
                                aria-label={copied ? "Copied" : "Copy"}
                            >
                                {copied ? <ClipboardDocumentIcon className="w-4 h-4" /> : <ClipboardIcon className="w-4 h-4" />}
                            </button>
                        )}
                    </div>
                )}
            </div>
        </div>
    );
}

export { ChatWindowAssistantMessage };<|MERGE_RESOLUTION|>--- conflicted
+++ resolved
@@ -5,13 +5,8 @@
 import { docco } from "react-syntax-highlighter/dist/esm/styles/hljs";
 import remarkGfm from "remark-gfm";
 import "./AssistantMarkdownContent.css";
-<<<<<<< HEAD
-import { ClipboardIcon, ClipboardDocumentIcon } from "@heroicons/react/24/outline";
-import { scaleFontSize } from "../../utils/scaleFontSize.tsx";
-=======
 import {ClipboardIcon, ClipboardDocumentIcon} from "@heroicons/react/24/outline";
 import {scaleFontSize, addOpacity} from "../../utils/scaleFontSize.tsx";
->>>>>>> d3576935
 import { MessageFeedback } from "./MessageFeedback.tsx";
 import { MessageHighlight, StreamChunk, UUID, Citation } from "../../types.ts";
 import { useSetAtom } from 'jotai';
@@ -260,7 +255,6 @@
                         const language = match ? match[1] : 'plaintext';
                         const [copied, setCopied] = React.useState(false);
 
-<<<<<<< HEAD
                         /**
                          * Handles copying the code content to the clipboard.
                          */
@@ -291,49 +285,6 @@
                                             borderBottom: '1px solid #ccc',
                                             display: 'inline-block',
                                         }}
-=======
-                    // Block code (triple ```)
-                    return (
-                        <div style={{
-                            position: 'relative',
-                            marginBottom: '1rem'
-                        }} {...(props as React.HTMLProps<HTMLDivElement>)}>
-                            {match && (
-                                <div
-                                    style={{
-                                        marginLeft: '0.33rem',
-                                        fontSize: 'var(--font-size-small)',
-                                        fontWeight: 'bold',
-                                        background: '#f5f5f5',
-                                        padding: '0 8px',
-                                        borderTopLeftRadius: '5px',
-                                        borderTopRightRadius: '5px',
-                                        borderBottom: '1px solid #ccc',
-                                        display: 'inline-block',
-                                    }}
-                                >
-                                    {language}
-                                </div>
-                            )}
-                            <div className="relative">
-                                <SyntaxHighlighter
-                                    style={docco}
-                                    language={language}
-                                    PreTag="div"
-                                    wrapLongLine={true}
-                                >
-                                    {String(children).replace(/\n$/, '')}
-                                </SyntaxHighlighter>
-
-                                <div
-                                    className="absolute top-1 right-1 px-1.5 pt-0.5 text-sm rounded-md hover:shadow-md"
-                                    style={{
-                                        backgroundColor: style.messageBackgroundColor,
-                                    }}
-                                >
-                                    <button
-                                        onClick={handleCopy}
->>>>>>> d3576935
                                     >
                                         {language}
                                     </div>
