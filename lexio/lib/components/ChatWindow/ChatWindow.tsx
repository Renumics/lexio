--- conflicted
+++ resolved
@@ -198,11 +198,8 @@
                                 icon={assistantIcon || undefined}
                                 markdown={markdown}
                                 showCopy={showCopy}
-<<<<<<< HEAD
+                                showFeedback={showFeedback}
                                 ideas={msg.ideas || []}
-=======
-                                showFeedback={showFeedback}
->>>>>>> e9710ed0
                             />
                         )}
                     </React.Fragment>
