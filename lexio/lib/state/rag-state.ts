import { atom } from 'jotai'
import { ActionHandler, AddUserMessageAction, AddUserMessageActionResponse, ClearMessagesAction, ClearMessagesActionResponse, ClearSourcesAction, ClearSourcesActionResponse, ProviderConfig, ResetFilterSourcesAction, ResetFilterSourcesActionResponse, SearchSourcesAction, SearchSourcesActionResponse, SetActiveMessageAction, SetActiveMessageActionResponse, SetActiveSourcesAction, SetActiveSourcesActionResponse, SetFilterSourcesAction, SetFilterSourcesActionResponse, SetMessageFeedbackAction, SetMessageFeedbackActionResponse, SetSelectedSourceAction, SetSelectedSourceActionResponse, StreamChunk, UserAction, UUID } from "../types";
import { Message, Source } from '../types';


<<<<<<< HEAD
const allowedPayloadKeys: Record<UserAction['type'], string[]> = {
    ADD_USER_MESSAGE: ['response', 'message', 'messages', 'sources', 'actionOptions'],
    SET_ACTIVE_MESSAGE: ['actionOptions'],
    CLEAR_MESSAGES: ['actionOptions'],
    SEARCH_SOURCES: ['sources', 'actionOptions'],
    CLEAR_SOURCES: ['actionOptions'],
    SET_ACTIVE_SOURCES: ['sources', 'activeSourceIds', 'actionOptions'],
    SET_SELECTED_SOURCE: ['sourceData', 'actionOptions', 'activeSourceIds'],
    SET_FILTER_SOURCES: ['actionOptions'],
    RESET_FILTER_SOURCES: ['actionOptions']
=======
const allowedActionReturnValues: Record<UserAction['type'], string[]> = {
    ADD_USER_MESSAGE: ['response', 'sources', 'setUserMessage', 'followUpAction'],
    SET_ACTIVE_MESSAGE: ['followUpAction'],
    CLEAR_MESSAGES: ['followUpAction'],
    SEARCH_SOURCES: ['sources', 'followUpAction'],
    CLEAR_SOURCES: ['followUpAction'],
    SET_ACTIVE_SOURCES: ['followUpAction'],
    SET_SELECTED_SOURCE: ['sourceData', 'followUpAction'],
    SET_FILTER_SOURCES: ['followUpAction'],
    RESET_FILTER_SOURCES: ['followUpAction'],
    SET_MESSAGE_FEEDBACK: ['followUpAction']
>>>>>>> 2d0e3f6b
};

export const configAtom = atom<ProviderConfig>({
    timeouts: {
        stream: 2000,  // 2 seconds default
        request: 5000  // 5 seconds default
    }
});

// message, active message, messages, and stream
export const completedMessagesAtom = atom<Message[]>([]);
export const currentStreamAtom = atom<Message | null>(null);
export const activeMessageIdAtom = atom<string | null>(null);

export const activeMessageAtom = atom(
    (get) => {
        const activeMessageId = get(activeMessageIdAtom);
        const completedMessages = get(completedMessagesAtom);
        return activeMessageId ? completedMessages.find(message => message.id === activeMessageId) ?? null : null;
    }
);


// sources, active sources, selected source
export const retrievedSourcesAtom = atom<Source[]>([]);
export const activeSourcesIdsAtom = atom<string[] | null>(null);
export const selectedSourceIdAtom = atom<string | null>(null);

export const activeSourcesAtom = atom(
    (get) => {
        const retrievedSources = get(retrievedSourcesAtom);
        const activeIds = get(activeSourcesIdsAtom);
        
        // If activeIds is null, return null
        if (activeIds === null) {
            return null;
        }
        
        // Otherwise filter sources to only include those with IDs in the activeIds array
        return retrievedSources.filter(source => activeIds.includes(source.id));
    }
);

export const selectedSourceAtom = atom(
    (get) => {
        const retrievedSources = get(retrievedSourcesAtom);
        const selectedId = get(selectedSourceIdAtom);
        return selectedId ? retrievedSources.find(source => source.id === selectedId) ?? null : null;
    }
);

// loading state of system -> can be used to block other actions
export const loadingAtom = atom(false);

// error state of system -> can be used to block other actions
export const errorAtom = atom<string | null>(null);

// centralized error setter
export const setErrorAtom = atom(
    null, // read value not needed
    (_get, set, message: string) => {
        set(errorAtom, `${new Date().toISOString()}: ${message}`);
    }
);

// ---- handler registry -----
export const registeredActionHandlersAtom = atom<ActionHandler[]>([]);

// register a new action handler: handlers should be uniquely identified by component name + key
export const registerActionHandler = atom(null, (get, set, handler: ActionHandler) => {
    const existingHandlers = get(registeredActionHandlersAtom);
    const existingHandler = existingHandlers.find(h => h.component === handler.component);
    if (existingHandler) {
        throw new Error(`Handler for component ${handler.component} already registered`);
    }
    set(registeredActionHandlersAtom, [...get(registeredActionHandlersAtom), handler]);
})

// unregister an action handler
export const unregisterActionHandler = atom(null, (get, set, handler: ActionHandler) => {
    const existingHandlers = get(registeredActionHandlersAtom);
    const updatedHandlers = existingHandlers.filter(h => h.component !== handler.component);
    if (updatedHandlers.length === existingHandlers.length) {
        throw new Error(`Handler for component ${handler.component} not found`);
    }
    set(registeredActionHandlersAtom, updatedHandlers);
})


// ---- some dummy for crazy agent message manipulation -----
// todo: implement for agents later on
// @ts-ignore
class CrazyAgentMessageManipulator {
    private readonly messages: Message[] = [];

    public addMessage(message: Message): void {
        this.messages.push(message);
    }
}

// ---- Action Atoms -----
// handling of user messages
export const addUserMessageAtom = atom(
    null,
    async (
        get,
        set,
        {
            action,
            response
        }: {
            action: AddUserMessageAction,
            response: AddUserMessageActionResponse
        }
    ) => {
        // Save previous state for rollback.
        const previousMessages = get(completedMessagesAtom);
        const previousSources = get(retrievedSourcesAtom);

        // Read configuration and create a common AbortController.
        const config = get(configAtom);
        const abortController = new AbortController();

        // Handle user message modification.
        if (response.setUserMessage) {
            set(completedMessagesAtom, [
                ...get(completedMessagesAtom),
                {
                    id: crypto.randomUUID() as UUID,
                    role: 'user',
                    content: response.setUserMessage,
                },
            ]);
        } else {
            set(completedMessagesAtom, [
                ...get(completedMessagesAtom),
                {
                    id: crypto.randomUUID(),
                    role: 'user',
                    content: action.message,
                },
            ]);
        }

        // Process sources independently.
        const processSources = async () => {
            if (!response.sources) return; // Skip if no sources provided.
            const sourcesData: Source[] = await addTimeout(
                response.sources.then(srcs => srcs),
                config.timeouts?.request,
                'Sources request timeout exceeded',
                abortController.signal
            );

            // Add a UUID to each source if it's missing.
            const sourcesDataWithIds = sourcesData.map(source => ({
                ...source,
                id: source.id || (crypto.randomUUID() as UUID),
            }));

            // Get current active sources
            const currentActiveSourceIds = get(activeSourcesIdsAtom);
            const currentSelectedId = get(selectedSourceIdAtom);

            // Update sources while preserving active state
            set(retrievedSourcesAtom, sourcesDataWithIds);
<<<<<<< HEAD
            
            // Only clear active sources if we don't have any active sources
            if (currentActiveSourceIds.length === 0) {
                set(activeSourcesIdsAtom, []);
            }
            
            // Only clear selected source if we don't have one
            if (!currentSelectedId) {
                set(selectedSourceIdAtom, null);
            }
            
=======
            set(activeSourcesIdsAtom, null);
            set(selectedSourceIdAtom, null);
>>>>>>> 2d0e3f6b
            return sourcesDataWithIds;
        };

        // Process the user message or streaming response independently.
        const processMessage = async () => {
            if (response.response) {
                let accumulatedContent = '';
                if (Symbol.asyncIterator in response.response) {
                    // Create a single consistent ID for the entire streaming message
                    const messageId = crypto.randomUUID() as UUID;
                    
                    // Streaming response: process each chunk.
                    const streamTimeout = new StreamTimeout(config.timeouts?.stream);
                    for await (const chunk of response.response as AsyncIterable<StreamChunk>) {
                        if (abortController.signal.aborted) break;
                        streamTimeout.check();
                        accumulatedContent += chunk.content ?? '';
                        // Provide immediate feedback as streaming chunks arrive.
                        set(currentStreamAtom, {
                            id: messageId, // Use the same ID for all updates
                            role: 'assistant',
                            content: accumulatedContent,
                        });
                    }
                    // Finalize streaming.
                    set(completedMessagesAtom, [
                        ...get(completedMessagesAtom),
                        {
                            id: messageId, // Use the same ID for the final message
                            role: 'assistant',
                            content: accumulatedContent,
                            ...(messages && Array.isArray(messages) && messages.length > 0 ? 
                                { metadata: messages[messages.length - 1].metadata } : {})
                        },
                    ]);
                    set(currentStreamAtom, null);
                    return accumulatedContent;
                } else {
                    // Non-streaming (single promise) response.
                    const messageData = await addTimeout(
                        response.response as Promise<string>,
                        config.timeouts?.request,
                        'Response timeout exceeded',
                        abortController.signal
                    );
                    if (messages) {
                        const resolvedMessages = await messages;
                        set(completedMessagesAtom, [
                            ...get(completedMessagesAtom),
                            ...resolvedMessages
                        ]);
                    } else {
                        set(completedMessagesAtom, [
                            ...get(completedMessagesAtom),
                            {
                                id: crypto.randomUUID() as UUID,
                                role: 'assistant',
                                content: messageData,
                            } as Message,
                        ]);
                    }
                    return messageData;
                }
            }
        };

        // --- The key elegant change: since this function is async, it automatically returns a promise.
        try {
            const results = await Promise.allSettled([processSources(), processMessage()]);
            const errors = results.filter(result => result.status === 'rejected');

            if (errors.length > 0) {
                // Abort remaining work and restore previous state.
                abortController.abort();
                set(completedMessagesAtom, previousMessages);
                set(retrievedSourcesAtom, previousSources);
                set(currentStreamAtom, null);

                // Aggregate error messages.
                const errorMessages = errors
                    .map((e: PromiseRejectedResult) =>
                        e.reason instanceof Error ? e.reason.message : String(e.reason)
                    )
                    .join('; ');
                throw new Error(errorMessages);
            }
            return results;
        } catch (error) {
            // Notify about the error and propagate it.
            set(setErrorAtom, `Failed to process user message: ${error instanceof Error ? error.message : error}`);
            throw error;
        }
    }
);


// set active message
const setActiveMessageAtom = atom(null, (_get, set, { action, response }: {
    action: SetActiveMessageAction,
    response: SetActiveMessageActionResponse
}) => {
    console.log('setActiveMessageAtom', action, response);
    // Use response.messageId if provided, otherwise use action.messageId
    // If messageId is null or empty string, set to null
    const messageId = response.messageId ?? action.messageId;
    set(activeMessageIdAtom, !messageId ? null : messageId);
});

// clear messages
const clearMessagesAtom = atom(null, (_get, set, { action, response }: {
    action: ClearMessagesAction,
    response: ClearMessagesActionResponse
}) => {
    console.log('clearMessagesAtom', action, response);
    set(completedMessagesAtom, []);
});

// search sources
const searchSourcesAtom = atom(
    null,
    async (
        get,
        set,
        { action, response }: {
            action: SearchSourcesAction,
            response: SearchSourcesActionResponse
        }
    ) => {
        console.log('searchSourcesAtom', action, response);
        // Save previous state for rollback.
        const previousSources = get(retrievedSourcesAtom);

        // Retrieve timeout configuration.
        const config = get(configAtom);
        const abortController = new AbortController();

        try {
            // Set loading state
            set(loadingAtom, true);
            
            // If no sources promise is provided, skip updating and return early.
            if (!response.sources) {
                console.warn("No sources provided to searchSourcesAtom. Operation skipped.");
                return previousSources;
            }

            // Await the sources, applying the configured timeout.
            const sourcesData = await addTimeout(
                response.sources,
                config.timeouts?.request,
                'Sources request timeout exceeded in searchSourcesAtom',
                abortController.signal
            );

            // Add a UUID to each source if it's missing (like in addUserMessageAtom)
            const sourcesDataWithIds = sourcesData.map(source => ({
                ...source,
                id: source.id || (crypto.randomUUID() as UUID),
            }));

            // If successful, update the retrieved sources.
            set(retrievedSourcesAtom, sourcesDataWithIds);

            // Optionally reset related state associated with sources.
            set(activeSourcesIdsAtom, null);
            set(selectedSourceIdAtom, null);

            return sourcesDataWithIds;
        } catch (error) {
            // Abort any further processing if an error occurs.
            abortController.abort();

            // Roll back to the previous state.
            set(retrievedSourcesAtom, previousSources);

            // Store the error message in the global error state.
            set(
                errorAtom,
                `Failed to search sources: ${error instanceof Error ? error.message : String(error)}`
            );

            // Propagate the error for any higher-level handling.
            throw error;
        } finally {
            // Always reset loading state
            set(loadingAtom, false);
        }
    }
);

// clear sources
const clearSourcesAtom = atom(null, (_get, set, { action, response }: {
    action: ClearSourcesAction,
    response: ClearSourcesActionResponse
}) => {
    console.log('clearSourcesAtom', action, response);
    set(retrievedSourcesAtom, []);
    set(activeSourcesIdsAtom, null);
    set(selectedSourceIdAtom, null);
});

// set active sources
const setActiveSourcesAtom = atom(null, (_get, set, { action, response }: {
    action: SetActiveSourcesAction,
    response: SetActiveSourcesActionResponse
}) => {
    console.log('setActiveSourcesAtom', action, response);
    // Use response.activeSourceIds if provided, otherwise use action.sourceIds
    // Ensure we never set to null - empty array is used for reset
    const activeSourceIds = response.activeSourceIds ?? action.sourceIds;
    
    // Convert null to empty array to ensure we never set null directly
    set(activeSourcesIdsAtom, activeSourceIds === null ? [] : activeSourceIds);
});

// set selected source
<<<<<<< HEAD
const setSelectedSourceAtom = atom(null, (get, set, { sourceId, sourceData }: {
    sourceId: UUID,
    sourceData?: string | Uint8Array | null
=======
const setSelectedSourceAtom = atom(null, async (get, set, { action, response }: {
    action: SetSelectedSourceAction,
    response: SetSelectedSourceActionResponse
>>>>>>> 2d0e3f6b
}) => {
    console.log('setSelectedSourceAtom', action, response);
    
    // Explicit check for null or empty string
    if (action.sourceId === null || action.sourceId === '') {
        set(selectedSourceIdAtom, null);
        return;
    }
    
    const currentSources = get(retrievedSourcesAtom);
    const targetSource = currentSources.find(source => source.id === action.sourceId);
    
    if (!targetSource) {
        console.warn(`Source with id ${action.sourceId} not found`);
        return;
    }
    
    // Always set the selected source ID
    set(selectedSourceIdAtom, action.sourceId);

<<<<<<< HEAD
    // Only validate and update data if sourceData is provided and not null
    if (sourceData !== undefined && sourceData !== null) {
=======
    // Only validate and update data if sourceData is provided
    if (response.sourceData) {
>>>>>>> 2d0e3f6b
        // Warn if trying to update a source that already has data
        if (targetSource.data) {
            console.warn(`Source ${action.sourceId} already has data but new data was provided`);
            return;
        }

        try {
            // Await the Promise to get the actual data
            const resolvedData = await response.sourceData;
            
            const updatedSources = currentSources.map(source => 
                source.id === action.sourceId 
                    ? { ...source, data: resolvedData }
                    : source
            );
            set(retrievedSourcesAtom, updatedSources);
        } catch (error) {
            console.error(`Failed to load data for source ${action.sourceId}:`, error);
            set(errorAtom, `Failed to load source data: ${error instanceof Error ? error.message : String(error)}`);
        }
    }
});

// set filter sources
const setFilterSourcesAtom = atom(null, (_get, _set, { action, response }: {
    action: SetFilterSourcesAction,
    response: SetFilterSourcesActionResponse
}) => {
    console.log('setFilterSourcesAtom', action, response);
    throw new Error('Not implemented yet');
});

// reset filter sources
const resetFilterSourcesAtom = atom(null, (_get, _set, { action, response }: {
    action: ResetFilterSourcesAction,
    response: ResetFilterSourcesActionResponse
}) => {
    console.log('resetFilterSourcesAtom', action, response);
    throw new Error('Not implemented yet');
});

const isBlockingAction = (action: UserAction): boolean => {
    switch (action.type) {
      // Example: these actions might trigger an async operation that we consider blocking
      case "ADD_USER_MESSAGE":
      case "SEARCH_SOURCES":
      case "CLEAR_MESSAGES":
        return true;
  
      // Example: these actions do small or UI-only state updates
      case "SET_SELECTED_SOURCE":
      case "SET_ACTIVE_SOURCES":
      case "SET_FILTER_SOURCES":
      case "RESET_FILTER_SOURCES":
        return false;
  
      // Provide a default
      default:
        return false;
    }
  }


// ----- MAIN: central dispatch atom / function -----
export const dispatchAtom = atom(
  null,
  async (get, set, action: UserAction, recursiveCall: boolean = false) => {

    // ---- 2) If action is blocking, check if we're already busy
    if (!recursiveCall && isBlockingAction(action) && get(loadingAtom)) {
      set(setErrorAtom, "RAG Operation already in progress");
      return;
    }

    // ---- 3) If this is the top-level call and the action is blocking, mark loading
    if (!recursiveCall && isBlockingAction(action)) {
      set(loadingAtom, true);
      set(errorAtom, null); // clear any old error
    }

    try {
      // ---- Handler resolution (unchanged)
      const handlers = get(registeredActionHandlersAtom);
      const handler = handlers.find(h => h.component === 'LexioProvider');
      if (!handler) {
        console.warn(`Handler for component ${action.source} not found`);

        // If we turned on loading, we should turn it off before returning
        if (!recursiveCall && isBlockingAction(action)) {
          set(loadingAtom, false);
        }
        return;
      }
      // ---- Fetch additional data for certain actions ---
      if (action.type === 'SET_SELECTED_SOURCE') {
          const source = get(retrievedSourcesAtom).find(source => source.id === action.sourceId);
          if (source) {
              action.sourceObject = source;
          }
      }

      const retrievedSources = get(retrievedSourcesAtom);
      
      // const activeSourcesIds = get(activeSourcesIdsAtom);

      const activeSources = get(activeSourcesAtom);
          
      // ---- Call the handler
      const payload = await Promise.resolve(
        handler.handler(
          action,
          get(completedMessagesAtom),
          retrievedSources,
          activeSources,
          get(selectedSourceAtom)
        )
      );

      // ---- Validate payload keys
      const allowedKeys = allowedActionReturnValues[action.type] || [];
      if (payload) {
        const extraKeys = Object.keys(payload).filter(key => !allowedKeys.includes(key));
        // we currently have no required keys, if we plan to add some in the future -> type guard is required -> throw error
        if (extraKeys.length > 0) {
          console.warn(
            `Handler for action "${action.type}" returned unused properties: ${extraKeys.join(', ')}`
          );
        }
      }
   
      // ---- Collect all atom write operations
      const promises: Promise<any>[] = [];

      switch (action.type) {
        case 'ADD_USER_MESSAGE': {
          const typedAction = action as AddUserMessageAction;
          const typedResponse = payload as AddUserMessageActionResponse;
          // set Atom returns either a value or a promise
          const result = set(addUserMessageAtom, {
            action: typedAction,
            response: typedResponse,
          });
          // Promise.resolve is used to ensure that the result is a promise -> required for Promise.all
          // This is not necessary if the result is already a promise but it allows sync and async ActionHandlerResponse values
          promises.push(Promise.resolve(result));  // resolve(value) directly returns a promise
          break;
        }
        case 'SET_ACTIVE_MESSAGE': {
          const typedAction = action as SetActiveMessageAction;
          const typedResponse = payload as SetActiveMessageActionResponse;
          const result = set(setActiveMessageAtom, {
            action: typedAction,
            response: typedResponse,
          });
          promises.push(Promise.resolve(result));
          break;
        }
        case 'CLEAR_MESSAGES': {
          const typedAction = action as ClearMessagesAction;
          const typedResponse = payload as ClearMessagesActionResponse;
          const result = set(clearMessagesAtom, {
            action: typedAction,
            response: typedResponse,
          });
          promises.push(Promise.resolve(result));
          break;
        }
<<<<<<< HEAD
  
        // ---- Destructure the useful pieces from payload
        const { response, messages, sources, sourceData } = payload ?? {};
  
        // ---- Collect all atom write operations
        const promises: Promise<any>[] = [];
  
        switch (action.type) {
          case 'ADD_USER_MESSAGE': {
            const result = set(addUserMessageAtom, {
              message: action.message,
              response,
              messages,
              sources,
              addMessageModifier: actionOptions?.current as AddUserMessageActionModifier,
            });
            promises.push(Promise.resolve(result));
            break;
          }
          case 'SET_ACTIVE_MESSAGE': {
            const result = set(setActiveMessageAtom, {
              setActiveMessageModifier: actionOptions?.current as SetActiveMessageActionModifier,
            });
            promises.push(Promise.resolve(result));
            break;
          }
          case 'CLEAR_MESSAGES': {
            const result = set(clearMessagesAtom, {
              clearMessagesModifier: actionOptions?.current as ClearMessagesActionModifier,
            });
            promises.push(Promise.resolve(result));
            break;
          }
          case 'SEARCH_SOURCES': {
            const result = set(searchSourcesAtom, {
              query: action.query,
              sources,
              searchSourcesModifier: actionOptions?.current as SearchSourcesActionModifier,
            });
            promises.push(Promise.resolve(result));
            break;
          }
          case 'CLEAR_SOURCES': {
            const result = set(clearSourcesAtom, {
              clearSourcesModifier: actionOptions?.current as ClearSourcesActionModifier,
            });
            promises.push(Promise.resolve(result));
            break;
          }
          case 'SET_ACTIVE_SOURCES': {
            const result = set(setActiveSourcesAtom, {
              sourceIds: action.sourceIds as UUID[],
              setActiveSourcesModifier: actionOptions?.current as SetActiveSourcesActionModifier,
            });
            promises.push(Promise.resolve(result));
            break;
          }
          case 'SET_SELECTED_SOURCE': {
            const result = set(setSelectedSourceAtom, {
              sourceId: action.sourceId as UUID,
              sourceData: sourceData,
            });
            promises.push(Promise.resolve(result));

            // Add this block to handle activeSourceIds with proper type casting
            if (payload?.activeSourceIds) {
              const activeResult = set(setActiveSourcesAtom, {
                sourceIds: payload.activeSourceIds as UUID[],
              });
              promises.push(Promise.resolve(activeResult));
            }
            break;
          }
          case 'SET_FILTER_SOURCES': {
            const result = set(setFilterSourcesAtom, {
              setFilterSourcesModifier: actionOptions?.current as SetFilterSourcesActionModifier,
            });
            promises.push(Promise.resolve(result));
            break;
          }
          case 'RESET_FILTER_SOURCES': {
            const result = set(resetFilterSourcesAtom, {
              resetFilterSourcesModifier: actionOptions?.current as ResetFilterSourcesActionModifier,
            });
            promises.push(Promise.resolve(result));
            break;
          }
          default:
            console.warn(`Unhandled action type: ${(action as any).type}`);
=======
        case 'SEARCH_SOURCES': {
          const typedAction = action as SearchSourcesAction;
          const typedResponse = payload as SearchSourcesActionResponse;
          const result = set(searchSourcesAtom, {
            action: typedAction,
            response: typedResponse,
          });
          promises.push(Promise.resolve(result));
          break;
>>>>>>> 2d0e3f6b
        }
        case 'CLEAR_SOURCES': {
          const typedAction = action as ClearSourcesAction;
          const typedResponse = payload as ClearSourcesActionResponse;
          const result = set(clearSourcesAtom, {
            action: typedAction,
            response: typedResponse,
          });
          promises.push(Promise.resolve(result));
          break;
        }
        case 'SET_ACTIVE_SOURCES': {
          const typedAction = action as SetActiveSourcesAction;
          const typedResponse = payload as SetActiveSourcesActionResponse;
          const result = set(setActiveSourcesAtom, {
            action: typedAction,
            response: typedResponse,
          });
          promises.push(Promise.resolve(result));
          break;
        }
        case 'SET_SELECTED_SOURCE': {
          const typedAction = action as SetSelectedSourceAction;
          const typedResponse = payload as SetSelectedSourceActionResponse;
          const result = set(setSelectedSourceAtom, {
            action: typedAction,
            response: typedResponse,
          });
          promises.push(Promise.resolve(result));
          break;
        }
        case 'SET_FILTER_SOURCES': {
          const typedAction = action as SetFilterSourcesAction;
          const typedResponse = payload as SetFilterSourcesActionResponse;
          const result = set(setFilterSourcesAtom, {
            action: typedAction,
            response: typedResponse,
          });
          promises.push(Promise.resolve(result));
          break;
        }
        case 'RESET_FILTER_SOURCES': {
          const typedAction = action as ResetFilterSourcesAction;
          const typedResponse = payload as ResetFilterSourcesActionResponse;
          const result = set(resetFilterSourcesAtom, {
            action: typedAction,
            response: typedResponse,
          });
          promises.push(Promise.resolve(result));
          break;
        }
        case 'SET_MESSAGE_FEEDBACK': {
          const typedAction = action as SetMessageFeedbackAction;
          const typedResponse = payload as SetMessageFeedbackActionResponse;
          const result = set(setMessageFeedbackAtom, {
            action: typedAction,
            response: typedResponse,
          });
          promises.push(Promise.resolve(result));
          break;
        }
        default:
          console.warn(`Unhandled action type: ${(action as any).type}`);
      }

      // ---- Process any follow-up action (recursive)
      if (payload && payload.followUpAction) {
        promises.push(Promise.resolve(set(dispatchAtom, payload.followUpAction, true)));
      }

      // ---- Wait for all writes
      await Promise.all(promises);

    } catch (error) {
      console.error("Error in dispatch async writes:", error);
      // Optionally set an error message
      set(setErrorAtom, `Dispatch failed: ${error instanceof Error ? error.message : String(error)}`);

    } finally {
      // ---- 4) If top-level and action was blocking, release the loading lock
      if (!recursiveCall && isBlockingAction(action)) {
        set(loadingAtom, false);
      }
    }
  }
);
  




// ---- helpers for handling stream timeout and stream abortion ----
const addTimeout = <T>(
    promise: Promise<T>,
    timeout?: number,
    message?: string,
    signal?: AbortSignal
): Promise<T> => {
    if (!timeout) return promise;

    return Promise.race([
        promise,
        new Promise<never>((_, reject) => {
            const timeoutId = setTimeout(() => {
                reject(new Error(message));
            }, timeout);

            // Clean up timeout if aborted
            signal?.addEventListener('abort', () => {
                clearTimeout(timeoutId);
            });
        })
    ]);
};

// Helper classes/functions
class StreamTimeout {
    private lastCheck = Date.now();

    constructor(private timeout?: number) {
    }

    check() {
        if (!this.timeout) return;

        const now = Date.now();
        if (now - this.lastCheck > this.timeout) {
            throw new Error('Stream timeout exceeded');
        }
        this.lastCheck = now;
    }
}

// Add a simple handler for SET_MESSAGE_FEEDBACK action
const setMessageFeedbackAtom = atom(null, (_get, _set, { action, response }: {
    action: SetMessageFeedbackAction,
    response: SetMessageFeedbackActionResponse
}) => {
    console.log('setMessageFeedbackAtom', action, response);
    // This is just a pass-through handler that logs the action
    // The feedback is stored locally in the component's state
    // You could add API calls here if needed
});<|MERGE_RESOLUTION|>--- conflicted
+++ resolved
@@ -3,18 +3,6 @@
 import { Message, Source } from '../types';
 
 
-<<<<<<< HEAD
-const allowedPayloadKeys: Record<UserAction['type'], string[]> = {
-    ADD_USER_MESSAGE: ['response', 'message', 'messages', 'sources', 'actionOptions'],
-    SET_ACTIVE_MESSAGE: ['actionOptions'],
-    CLEAR_MESSAGES: ['actionOptions'],
-    SEARCH_SOURCES: ['sources', 'actionOptions'],
-    CLEAR_SOURCES: ['actionOptions'],
-    SET_ACTIVE_SOURCES: ['sources', 'activeSourceIds', 'actionOptions'],
-    SET_SELECTED_SOURCE: ['sourceData', 'actionOptions', 'activeSourceIds'],
-    SET_FILTER_SOURCES: ['actionOptions'],
-    RESET_FILTER_SOURCES: ['actionOptions']
-=======
 const allowedActionReturnValues: Record<UserAction['type'], string[]> = {
     ADD_USER_MESSAGE: ['response', 'sources', 'setUserMessage', 'followUpAction'],
     SET_ACTIVE_MESSAGE: ['followUpAction'],
@@ -26,7 +14,6 @@
     SET_FILTER_SOURCES: ['followUpAction'],
     RESET_FILTER_SOURCES: ['followUpAction'],
     SET_MESSAGE_FEEDBACK: ['followUpAction']
->>>>>>> 2d0e3f6b
 };
 
 export const configAtom = atom<ProviderConfig>({
@@ -187,28 +174,10 @@
                 id: source.id || (crypto.randomUUID() as UUID),
             }));
 
-            // Get current active sources
-            const currentActiveSourceIds = get(activeSourcesIdsAtom);
-            const currentSelectedId = get(selectedSourceIdAtom);
-
-            // Update sources while preserving active state
+            // Update sources-related state.
             set(retrievedSourcesAtom, sourcesDataWithIds);
-<<<<<<< HEAD
-            
-            // Only clear active sources if we don't have any active sources
-            if (currentActiveSourceIds.length === 0) {
-                set(activeSourcesIdsAtom, []);
-            }
-            
-            // Only clear selected source if we don't have one
-            if (!currentSelectedId) {
-                set(selectedSourceIdAtom, null);
-            }
-            
-=======
             set(activeSourcesIdsAtom, null);
             set(selectedSourceIdAtom, null);
->>>>>>> 2d0e3f6b
             return sourcesDataWithIds;
         };
 
@@ -240,8 +209,6 @@
                             id: messageId, // Use the same ID for the final message
                             role: 'assistant',
                             content: accumulatedContent,
-                            ...(messages && Array.isArray(messages) && messages.length > 0 ? 
-                                { metadata: messages[messages.length - 1].metadata } : {})
                         },
                     ]);
                     set(currentStreamAtom, null);
@@ -254,22 +221,14 @@
                         'Response timeout exceeded',
                         abortController.signal
                     );
-                    if (messages) {
-                        const resolvedMessages = await messages;
-                        set(completedMessagesAtom, [
-                            ...get(completedMessagesAtom),
-                            ...resolvedMessages
-                        ]);
-                    } else {
-                        set(completedMessagesAtom, [
-                            ...get(completedMessagesAtom),
-                            {
-                                id: crypto.randomUUID() as UUID,
-                                role: 'assistant',
-                                content: messageData,
-                            } as Message,
-                        ]);
-                    }
+                    set(completedMessagesAtom, [
+                        ...get(completedMessagesAtom),
+                        {
+                            id: crypto.randomUUID() as UUID,
+                            role: 'assistant',
+                            content: messageData,
+                        } as Message,
+                    ]);
                     return messageData;
                 }
             }
@@ -425,15 +384,9 @@
 });
 
 // set selected source
-<<<<<<< HEAD
-const setSelectedSourceAtom = atom(null, (get, set, { sourceId, sourceData }: {
-    sourceId: UUID,
-    sourceData?: string | Uint8Array | null
-=======
 const setSelectedSourceAtom = atom(null, async (get, set, { action, response }: {
     action: SetSelectedSourceAction,
     response: SetSelectedSourceActionResponse
->>>>>>> 2d0e3f6b
 }) => {
     console.log('setSelectedSourceAtom', action, response);
     
@@ -454,13 +407,8 @@
     // Always set the selected source ID
     set(selectedSourceIdAtom, action.sourceId);
 
-<<<<<<< HEAD
-    // Only validate and update data if sourceData is provided and not null
-    if (sourceData !== undefined && sourceData !== null) {
-=======
     // Only validate and update data if sourceData is provided
     if (response.sourceData) {
->>>>>>> 2d0e3f6b
         // Warn if trying to update a source that already has data
         if (targetSource.data) {
             console.warn(`Source ${action.sourceId} already has data but new data was provided`);
@@ -628,97 +576,6 @@
           promises.push(Promise.resolve(result));
           break;
         }
-<<<<<<< HEAD
-  
-        // ---- Destructure the useful pieces from payload
-        const { response, messages, sources, sourceData } = payload ?? {};
-  
-        // ---- Collect all atom write operations
-        const promises: Promise<any>[] = [];
-  
-        switch (action.type) {
-          case 'ADD_USER_MESSAGE': {
-            const result = set(addUserMessageAtom, {
-              message: action.message,
-              response,
-              messages,
-              sources,
-              addMessageModifier: actionOptions?.current as AddUserMessageActionModifier,
-            });
-            promises.push(Promise.resolve(result));
-            break;
-          }
-          case 'SET_ACTIVE_MESSAGE': {
-            const result = set(setActiveMessageAtom, {
-              setActiveMessageModifier: actionOptions?.current as SetActiveMessageActionModifier,
-            });
-            promises.push(Promise.resolve(result));
-            break;
-          }
-          case 'CLEAR_MESSAGES': {
-            const result = set(clearMessagesAtom, {
-              clearMessagesModifier: actionOptions?.current as ClearMessagesActionModifier,
-            });
-            promises.push(Promise.resolve(result));
-            break;
-          }
-          case 'SEARCH_SOURCES': {
-            const result = set(searchSourcesAtom, {
-              query: action.query,
-              sources,
-              searchSourcesModifier: actionOptions?.current as SearchSourcesActionModifier,
-            });
-            promises.push(Promise.resolve(result));
-            break;
-          }
-          case 'CLEAR_SOURCES': {
-            const result = set(clearSourcesAtom, {
-              clearSourcesModifier: actionOptions?.current as ClearSourcesActionModifier,
-            });
-            promises.push(Promise.resolve(result));
-            break;
-          }
-          case 'SET_ACTIVE_SOURCES': {
-            const result = set(setActiveSourcesAtom, {
-              sourceIds: action.sourceIds as UUID[],
-              setActiveSourcesModifier: actionOptions?.current as SetActiveSourcesActionModifier,
-            });
-            promises.push(Promise.resolve(result));
-            break;
-          }
-          case 'SET_SELECTED_SOURCE': {
-            const result = set(setSelectedSourceAtom, {
-              sourceId: action.sourceId as UUID,
-              sourceData: sourceData,
-            });
-            promises.push(Promise.resolve(result));
-
-            // Add this block to handle activeSourceIds with proper type casting
-            if (payload?.activeSourceIds) {
-              const activeResult = set(setActiveSourcesAtom, {
-                sourceIds: payload.activeSourceIds as UUID[],
-              });
-              promises.push(Promise.resolve(activeResult));
-            }
-            break;
-          }
-          case 'SET_FILTER_SOURCES': {
-            const result = set(setFilterSourcesAtom, {
-              setFilterSourcesModifier: actionOptions?.current as SetFilterSourcesActionModifier,
-            });
-            promises.push(Promise.resolve(result));
-            break;
-          }
-          case 'RESET_FILTER_SOURCES': {
-            const result = set(resetFilterSourcesAtom, {
-              resetFilterSourcesModifier: actionOptions?.current as ResetFilterSourcesActionModifier,
-            });
-            promises.push(Promise.resolve(result));
-            break;
-          }
-          default:
-            console.warn(`Unhandled action type: ${(action as any).type}`);
-=======
         case 'SEARCH_SOURCES': {
           const typedAction = action as SearchSourcesAction;
           const typedResponse = payload as SearchSourcesActionResponse;
@@ -728,7 +585,6 @@
           });
           promises.push(Promise.resolve(result));
           break;
->>>>>>> 2d0e3f6b
         }
         case 'CLEAR_SOURCES': {
           const typedAction = action as ClearSourcesAction;
